import os
import json
import glob
from os.path import join as pjoin
import pandas as pd

# TODO: Need to validate the inputs....
# TODO: divide rules into different file to have the main file cleaner 

# Define wildcards for chromosomes 
wildcard_constraints:
      chrom=r"\d+"

<<<<<<< HEAD
=======

#----------------------------------------
# Read configuration file
#----------------------------------------
configfile: "config/config.yaml"

>>>>>>> 4e1d7c20

# Load genetic data information
genotype = config["genodata"]["name"]
with open(config["genodata"]["json"], "r") as f:
  tmp = json.load(f)
gd = tmp[genotype]

plinkpath = {p for p in gd["plinkfiles"]}.pop()

# Store config variables for ease access
resdir = config["sumstat"]["resdir"]
pvalcol = config["sumstat"]["pvalcol"]
pthr = config["sumstat"]["pthr"]
outdir = config["output_dir"]

if not os.path.exists(outdir):
  os.makedirs(outdir, exist_ok=True)

# Include script to prepare input
# TODO: generalize prepare_input.py script
include: "scripts/prepare_input.py"

# Check if the input is available
try:
  run_list = pd.read_csv(config["run_list"], header=0, sep="\t")
except KeyError:
  run_list = prepare_inputs(pjoin(resdir, "tophits"), pval_thr=pthr)
except FileNotFoundError:
  run_list = prepare_inputs(pjoin(resdir, "tophits"), pval_thr=pthr)


#----------------------------------------
# Custom funtion to define input for the rules
#----------------------------------------
def get_pfile_from_chrom(wildcards):
  pfiles = gd['plinkfiles']
  nfiles = gd['nfiles']
  if nfiles == 1:
    ff = pfiles
  else:
    ff = [p for p in pfiles if p.find(f'chr{wildcards.chrom}.') > 0]
  return ff[0]

# Function to get the phenotypes
def get_phenos():
  return run_list['pheno'].unique().tolist()

def get_pheno_to_run():
  fnames = glob.glob(pjoin(resdir, "*.regenie.gz.tbi"))
  phenos = [os.path.basename(f) for f in fnames]
  phenos = [p.replace(".regenie.gz.tbi", "") for p in phenos]
  return phenos
  
#----------------------------------------
# Start creating the rules for the workflow
#----------------------------------------
# Target rule
rule all:
  input:
    pjoin(outdir, "all_phenos_summary.cs")
<<<<<<< HEAD
=======

# Rule to export bed files for each credible set
rule beds:
  input:
    expand(pjoin(outdir, "{pheno}/all_cs.bed"), pheno=get_phenos()),

>>>>>>> 4e1d7c20

# Divide sumstat by chromosome
rule sumstat_2_plink:
  message:
    "Separate summary stat by chromosome based on best hits"
  input:
    sumstat = pjoin(resdir, "{pheno}.regenie.gz")
  output:
    temp(pjoin(outdir, "{pheno}/tmp/chr{chrom}_sumstat.csv"))
  resources:
    mem_mb=12000
  params:
    pval_thr = pthr,
    pval_col = pvalcol
  conda:
    "envs/plink-pandas.yml"
  script:
    "scripts/separate_gwas.py"


rule cut_pheno:
  message:
    "Extract the phenotype from the original GWAS"
  input:
    phenofile = config["pheno_file"]
  output:
    temp(pjoin(outdir, "{pheno}/tmp/phenotype.csv"))
  conda:
    "envs/plink-pandas.yml"
  script:
    "scripts/separate_pheno.py"

rule clumping:
  message:
    "Run clumping"
  input:
    smstat = pjoin(outdir, "{pheno}/tmp/chr{chrom}_sumstat.csv")
  output:
    pjoin(outdir, "{pheno}/clumping/chr{chrom}.clumps"),
    pjoin(outdir, "{pheno}/clumping/chr{chrom}.log")
  params:
    infile = get_pfile_from_chrom,
    ofile = lambda wildcards, output : output[0].replace(".clumps", ""),
    clump_logp1 = config["clumping"]["logp1"],
    clump_logp2 = config["clumping"]["logp2"],
    clump_r2 = config["clumping"]["r2"],
    clump_kb = config["clumping"]["kb"],
    sampfile = config["sample_file"]
  resources:
    mem_mb = 16000
  conda:
    "envs/plink2.yml"
  shell:
    """
    if [ -s {input} ]
    then
      plink2 --bfile {params.infile} --clump {input.smstat} \
      --clump-log10 'input-only' --clump-field {pvalcol} \
      --clump-log10-p1 {params.clump_logp1} --clump-log10-p2 {params.clump_logp2} \
      --clump-r2 {params.clump_r2} --clump-kb {params.clump_kb} \
      --clump-snp-field ID  --out {params.ofile} \
      --memory {resources.mem_mb} \
      --keep {params.sampfile}
    else
      touch {output[0]}
      touch {output[1]}
    fi
    """

rule enlarge_and_merge:
  message:
    "Merge overlapping clumps after enlarging to at least 1Mb"
  input:
    rules.clumping.output[0],
  output:
    pjoin(outdir, "{pheno}/ld/chr{chrom}.ld")
  params:
    plinkfile = get_pfile_from_chrom,
    totsize = config["clumping"]["totsize"]
  conda:
    "envs/plink-pandas.yml"
  resources:
    mem_mb=16000
  script:
    "scripts/run_susieR.py"

rule run_susieR:
  input:
    ldfile = rules.enlarge_and_merge.output,
    smstat = pjoin(outdir, "{pheno}/tmp/chr{chrom}_sumstat.csv"),
    phenofile = rules.cut_pheno.output
  output:
    cs_smstat = pjoin(outdir, "{pheno}/cs/cs_chr{chrom}.cssmstat"),
    cs_report = pjoin(outdir, "{pheno}/cs/cs_chr{chrom}.csreport"),
    cs_rds = pjoin(outdir, "{pheno}/cs/cs_chr{chrom}_fit.rds")#,
    # cs_log = pjoin(outdir, "{pheno}/cs/cs_chr{chrom}.log")
  params:
    use_ld = config["susieR"]["use_ld"],
    chris_id = config["susieR"]["chris_id"],
    iter = config["susieR"]["iter"],
    min_abs_corr = config["susieR"]["min_abs_corr"]
  resources:
    mem_mb = 16000
  conda:
    "envs/susier.yml"
  script:
    "scripts/finemapping.R"

rule collect_by_pheno:
  input:
    expand(pjoin(outdir, "{{pheno}}/cs/cs_chr{chrom}.cssmstat"), 
           chrom=lookup(query="pheno == '{pheno}'", within=run_list, cols="chrom"))
  output:
    pjoin(outdir, "{pheno}/summary.cs")
  resources:
    mem_mb=12000
  params:
    bypheno = False,
    bed = False
  script:
    "scripts/aggregate_by_pheno.py"

rule create_bed:
  input:
    expand(pjoin(outdir, "{{pheno}}/cs/cs_chr{chrom}.cssmstat"), 
           chrom=lookup(query="pheno == '{pheno}'", within=run_list, cols="chrom"))
  output:
    pjoin(outdir, "{pheno}/all_cs.bed")
  params:
    bypheno = False,
    bed = True
  script:
    "scripts/aggregate_by_pheno.py"
    
rule annotate_by_pheno:
  input:
    rules.collect_by_pheno.output
  output:
    pjoin(outdir, "{pheno}/summary_annot.cs")
  params:
    tophitsdir = config["sumstat"]["tophits_dir"]
  resources:
    mem_mb = 8000
  script:
    "scripts/annotate_cs.py"


rule collect_all:
  input:
<<<<<<< HEAD
    expand(pjoin(outdir, "{pheno}/summary.cs"), pheno=get_pheno_to_run()),
=======
    branch(config["sumstat"]["annotate"] == True,
      then=expand(pjoin(outdir, "{pheno}/summary_annot.cs"), pheno=get_phenos()),
      otherwise=expand(pjoin(outdir, "{pheno}/summary.cs"), pheno=get_phenos())
    )
>>>>>>> 4e1d7c20
  output:
    pjoin(outdir, "all_phenos_summary.cs")
  resources:
    mem_mb=12000
  params:
    bypheno = True,
    bed = False
  conda:
    "envs/plink-pandas.yml"
  script:
    "scripts/aggregate_by_pheno.py" 
<|MERGE_RESOLUTION|>--- conflicted
+++ resolved
@@ -11,15 +11,10 @@
 wildcard_constraints:
       chrom=r"\d+"
 
-<<<<<<< HEAD
-=======
-
 #----------------------------------------
 # Read configuration file
 #----------------------------------------
 configfile: "config/config.yaml"
-
->>>>>>> 4e1d7c20
 
 # Load genetic data information
 genotype = config["genodata"]["name"]
@@ -80,15 +75,12 @@
 rule all:
   input:
     pjoin(outdir, "all_phenos_summary.cs")
-<<<<<<< HEAD
-=======
 
 # Rule to export bed files for each credible set
 rule beds:
   input:
     expand(pjoin(outdir, "{pheno}/all_cs.bed"), pheno=get_phenos()),
 
->>>>>>> 4e1d7c20
 
 # Divide sumstat by chromosome
 rule sumstat_2_plink:
@@ -238,14 +230,10 @@
 
 rule collect_all:
   input:
-<<<<<<< HEAD
-    expand(pjoin(outdir, "{pheno}/summary.cs"), pheno=get_pheno_to_run()),
-=======
     branch(config["sumstat"]["annotate"] == True,
       then=expand(pjoin(outdir, "{pheno}/summary_annot.cs"), pheno=get_phenos()),
       otherwise=expand(pjoin(outdir, "{pheno}/summary.cs"), pheno=get_phenos())
     )
->>>>>>> 4e1d7c20
   output:
     pjoin(outdir, "all_phenos_summary.cs")
   resources:
